# Copyright (c) Microsoft. All rights reserved.

# Licensed under the MIT license. See LICENSE.md file in the project root
# for full license information.
# ==============================================================================


"""
This modules contains the interfaces to Inputs and Parameters. 
"""

import numpy as np
import scipy.sparse
from ..reader import CNTKTextFormatReader
from .. import utils


def input_reader(value, alias=None, has_dynamic_axis=True):
    '''
    Creates an input node from a list of tensors. The tensors represent one
    sample and can have sequences of different lengths. 

    Args:
        value (list): list of tensors potentially having sequences of different lengths.
        alias (str): alias to be used in the data file
        has_dynamic_axis (bool): If True, the outermost dimension is treated as the dynamic axis. If False, it will wrap each sample into its own 1-dimensional array.
        alias (str): optional the alias to be used when serializing the data into an intermediate file

    Returns:
        :class:`cntk.graph.ComputationNode`
    '''
    if utils.is_tensor_list(value) or utils.is_tensor(value):
        if has_dynamic_axis:
            cntk_shape = value[0][1:]
        else:
            cntk_shape = value[0]

        from ..ops import cntk1
        from ..reader import LazyInputReader
        node = cntk1.Input(cntk_shape)
        node.reader = LazyInputReader(
            value,
            input_alias=alias,
            has_dynamic_axis=has_dynamic_axis,
            node=node)

        return node
    else:
        raise ValueError('value type is not supported: %s' % type(value))


def input(shape, name=None):
    """
    It creates an input node. The graph requires a separate reader that will be
    fed to this input.

    Args:
        shape: the shape of the input tensor
        name: the name of the node in the network
    Returns:
        :class:`cntk.graph.ComputationNode`
    """
    from cntk.ops.cntk1 import Input
    return Input(shape, var_name=name)
    

<<<<<<< HEAD
    from cntk.ops.cntk1 import Input
    return Input(shape, var_name=name)
    

=======
>>>>>>> a10a9213
def sparse_input(shape, name=None):
    """
    It creates an sparse input node. The graph requires a separate reader that will be
    fed to this input.

    Args:
        shape: the shape of the input tensor
        name: the name of the node in the network
    Returns:
        :class:`cntk.graph.ComputationNode`
    """

    from cntk.ops.cntk1 import SparseInput
    return SparseInput(shape, var_name=name)


def parameter(shape=None, name=None, learning_rate_multiplier=1.0, init='uniform',
              init_value_scale=1, value=0, init_from_file_path='', init_from_literal=None,
              random_seed=-1):
    """
    It creates a parameter tensor. 

    Args:
        shape (tuple or int): the shape of the input tensor. If `init='fromLiteral'`, shape is not 
        needed as it will be inferred from the literal.
        name (str, optional): the name of the node in the network
        learning_rate_multiplier (float): 
        init (str): 'uniform', 'fromFile' or 'fromLiteral' 
        init_value_scale (float): a scaling factor for the initial value
        value: a scalar initial value that would be replicated for every element in the tensor
        init_from_file_path (str): the file that contains the initial tensor value
        init_from_literal (ndarray): the numpy array used to initialize the tensor parameter
        random_seed (float): the seed used for initialization
    Returns:
        :class:`cntk.graph.ComputationNode`
    """

    from . import cntk1

    # if the parameter is initialized from a literal value
    if (init == 'fromLiteral'):
        """
        To be as generic as possible, we 
         - flatten the data 
         - initialize a ParameterTensor operator with it
         - ensure that the graph does not backprob to it.  
         - Finally we to reshape it.
        """

        value = init_from_literal

        if not (np.isscalar(value) or utils.is_tensor(value)):
            raise ValueError('value type is not supported: %s' % type(value))

        if isinstance(value, list) or np.isscalar(value):
            value = np.asarray(value)

        if scipy.sparse.issparse(value):
            raise ValueError('only dense data is supported')

        param_shape = value.shape if value.shape else (1,)
        literal_shape = (param_shape[0], np.multiply.reduce(param_shape[1:]))

        literal_array = np.reshape(value, literal_shape)

        from io import BytesIO
        s = BytesIO()
        np.savetxt(s, literal_array, '%.4f')

        return cntk1.ParameterTensor(
            dims=param_shape,
            learningRateMultiplier=learning_rate_multiplier,
            init='fromLiteral',
            initFromLiteral=s.getvalue().decode())

    else:
        return cntk1.ParameterTensor(shape, learning_rate_multiplier, init,
                                     init_value_scale, value, init_from_file_path,
                                     randomSeed=random_seed, var_name=name)


def constant(value, name=None):
    """
    It creates constant tensor initialized from a numpy array

    Args:
        value: the tensor constant passed as numpy array
        name: the name of the node in the network
    Returns:
        :class:`cntk.graph.ComputationNode`
    """

    return parameter(name=name, init='fromLiteral', init_from_literal=value,
                     learning_rate_multiplier=0.0)<|MERGE_RESOLUTION|>--- conflicted
+++ resolved
@@ -64,13 +64,6 @@
     return Input(shape, var_name=name)
     
 
-<<<<<<< HEAD
-    from cntk.ops.cntk1 import Input
-    return Input(shape, var_name=name)
-    
-
-=======
->>>>>>> a10a9213
 def sparse_input(shape, name=None):
     """
     It creates an sparse input node. The graph requires a separate reader that will be
