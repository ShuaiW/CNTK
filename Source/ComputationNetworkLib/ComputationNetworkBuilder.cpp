--- conflicted
+++ resolved
@@ -772,20 +772,21 @@
 }
 
 template <class ElemType>
-<<<<<<< HEAD
 shared_ptr<ComputationNode<ElemType>> ComputationNetworkBuilder<ElemType>::SparseRowStack(const std::vector<ComputationNodePtr> pinputs, const std::wstring nodeName)
-=======
+{
+    vector<ComputationNodeBasePtr> inputs(pinputs.size());
+        for (size_t i = 0; i < inputs.size(); i++)
+	        inputs[i] = pinputs[i]; // convert to ComputationNodeBasePtr
+    return net.AddNodeToNetAndAttachInputs(New<SparseRowStackNode<ElemType>>(net.GetDeviceId(), nodeName), { inputs });
+}
+
+template <class ElemType>
 shared_ptr<ComputationNode<ElemType>> ComputationNetworkBuilder<ElemType>::ElementMax(const std::vector<ComputationNodePtr> pinputs, const std::wstring nodeName)
->>>>>>> f2691288
 {
     vector<ComputationNodeBasePtr> inputs(pinputs.size());
     for (size_t i = 0; i < inputs.size(); i++)
         inputs[i] = pinputs[i]; // convert to ComputationNodeBasePtr
-<<<<<<< HEAD
-    return net.AddNodeToNetAndAttachInputs(New<SparseRowStackNode<ElemType>>(net.GetDeviceId(), nodeName), { inputs });
-=======
     return net.AddNodeToNetAndAttachInputs(New<ElementMaxNode<ElemType>>(net.GetDeviceId(), nodeName), { inputs });
->>>>>>> f2691288
 }
 
 #ifdef COMING_SOON
