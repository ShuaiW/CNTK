--- conflicted
+++ resolved
@@ -156,11 +156,8 @@
     ComputationNodePtr RowRepeat(const ComputationNodePtr a, const size_t num_repeat, const std::wstring nodeName = L"");
     ComputationNodePtr RowSlice(const ComputationNodePtr a, const size_t start_index, const size_t num_rows, const std::wstring nodeName = L"");
     ComputationNodePtr RowStack(const std::vector<ComputationNodePtr> pinputs, const std::wstring nodeName = L"");
-<<<<<<< HEAD
     ComputationNodePtr SparseRowStack(const std::vector<ComputationNodePtr> pinputs, const std::wstring nodeName = L"");
-=======
     ComputationNodePtr ElementMax(const std::vector<ComputationNodePtr> pinputs, const std::wstring nodeName = L"");
->>>>>>> f2691288
 #ifdef COMING_SOON
     ComputationNodePtr SequenceDecoder(const ComputationNodePtr label, const ComputationNodePtr prediction, const ComputationNodePtr pairscore, const std::wstring nodeName = L"");
 #endif
