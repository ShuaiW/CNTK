--- conflicted
+++ resolved
@@ -545,11 +545,7 @@
     {
         std::vector<void*> inputs = EvaluateParameters(node, baseName, nodeParamStart, nodeParamCount, pass);
 
-<<<<<<< HEAD
-        if (cnNodeType == OperationNameOf(RowStackNode) || cnNodeType == OperationNameOf(SparseRowStackNode)) // support variable length inputs
-=======
-        if (cnNodeType == OperationNameOf(RowStackNode) || cnNodeType == OperationNameOf(ElementMaxNode)) // support variable length inputs
->>>>>>> f2691288
+        if (cnNodeType == OperationNameOf(RowStackNode) || cnNodeType == OperationNameOf(SparseRowStackNode) || cnNodeType == OperationNameOf(ElementMaxNode)) // support variable length inputs
         {
             std::vector<ComputationNodeBasePtr> inputNodes;
             inputNodes.resize(inputs.size());
