//
// Copyright (c) Microsoft. All rights reserved.
// Licensed under the MIT license. See LICENSE.md file in the project root for full license information.
//

#define _CRT_SECURE_NO_WARNINGS

#include "PartialBlockRandomizer.h"
#include <algorithm>
#include <utility>
#include <deque>

#include "DataReader.h"
#include <random>
#include <set>

namespace Microsoft { namespace MSR { namespace CNTK {

// NOTE: This is an old code, used for legacy randomization to make sure we preserve the same behavior for the tests.
// TODO: Deprecate when the new randomizer is in place.
static inline size_t rand(const size_t begin, const size_t end)
{
    // still only covers 32-bit range
    const size_t randomNumber = ::rand() * RAND_MAX + ::rand();
    return begin + randomNumber % (end - begin);
}

// NOTE: This is an old code, used for legacy randomization to make sure we preserve the same behavior for the tests.
// TODO: Deprecate when the new randomizer is in place.
template <typename TVector>
void RandomShuffle(TVector& v, size_t randomSeed)
{
    if (v.size() > RAND_MAX * static_cast<size_t>(RAND_MAX))
    {
        RuntimeError("RandomShuffle: too large set: need to change to different random generator!");
    }

    srand(static_cast<unsigned int>(randomSeed));
    foreach_index(currentLocation, v)
    {
        // Pick a random location a location and swap with current
        const size_t randomLocation = rand(0, v.size());
        std::swap(v[currentLocation], v[randomLocation]);
    }
}

class SequenceRandomizer
{
    const std::vector<RandomizedChunk>& m_randomizedChunks;

    // A rolling windows of chunks of framerefs used for randomization in frame mode
    // Along with each frameref, we also store the chunk index of the original frame
    // at that index before randomization, to be used for determining the chunk range
    // to be used for randomization of that frame's position
    std::deque<std::vector<std::pair<unsigned short, RandomizedSequenceDescription>>> m_randomizedSequenceWindow;

    size_t m_currentRangeBeginChunkIdx;
    size_t m_currentRangeEndChunkIdx;

    size_t m_nextFramePosNotYetRandomized;
    size_t m_nextSequencePosNotYetRandomized;
    IMetaDataPtr m_metaData;
    PartialBlockRandomizer& m_parent;
    size_t m_currentSequencePosition;

public:
    std::map<size_t, ChunkPtr> m_randomizedSequenceWindowChunks;

    SequenceRandomizer(
        PartialBlockRandomizer& parent,
        IMetaDataPtr metaData,
        const std::vector<RandomizedChunk>& randomizedChunks)
        : m_randomizedChunks(randomizedChunks),
        m_currentRangeBeginChunkIdx(0),
        m_currentRangeEndChunkIdx(0),
        m_nextFramePosNotYetRandomized(0),
        m_metaData(metaData),
        m_parent(parent),
        m_nextSequencePosNotYetRandomized(0),
        m_currentSequencePosition(0)
    {
    }

    std::vector<RandomizedSequenceDescription> GetSequencesForRange(size_t globalts, size_t globalte) // TODO should be simple count i suppose?
    {
        assert(globalts < globalte);
        std::vector<RandomizedSequenceDescription> result;
        result.reserve(globalte - globalts);

        RandomizedSequenceDescription* sequence = &GetRandomizedSequenceDescriptionBySequenceId(m_currentSequencePosition);
        result.push_back(*sequence);

        int samples = (int)(globalte - globalts);
        samples -= (int)sequence->m_original->m_numberOfSamples;
        m_currentSequencePosition++;

        while (samples > 0)
        {
<<<<<<< HEAD
            sequence = &GetRandomizedSequenceDescriptionBySequenceId(m_currentSequencePosition);
            if (samples - sequence->m_original->m_numberOfSamples >= 0)
=======
            sequence = GetRandomizedSequenceDescription(globalts);
            if (sequence.m_original->m_numberOfSamples + globalts <= globalte)
>>>>>>> 0cdf69f5
            {
                result.push_back(*sequence);
                m_currentSequencePosition++;
                samples -= (int)sequence->m_original->m_numberOfSamples;
            }
            else
            {
                break;
            }
        }

        return result;
    }

    void RandomizeSequenceForRange(size_t globalts, size_t globalte)
    {
        assert(globalts < globalte);
        assert(globalts <= m_nextFramePosNotYetRandomized);// is this true between sweeps?
        if (m_nextFramePosNotYetRandomized == m_randomizedChunks.back().globalte())
        {
            return;
        }

        if (globalte < m_nextFramePosNotYetRandomized)
        {
            return;
        }

        if (m_nextSequencePosNotYetRandomized == m_randomizedChunks.back().PositionEnd())
        {
            assert(false);
            return;
        }

        assert(m_nextFramePosNotYetRandomized >= m_randomizedChunks[0].m_samplePositionStart);

        size_t firstFramePosToRandomize = m_nextFramePosNotYetRandomized;
        size_t firstSequencePosToRandomize = m_nextSequencePosNotYetRandomized;

        // Find the smallest chunk index whose windowbegin exceeds the chunk index
        // of the frame position (globalte - 1). We will randomize up to this chunk
        // as the final position of (globalte - 1) is guaranteed to have been determined
        // when all frames up to that chunk have been randomized

        size_t lastFramePosChunkIdx = GetChunkIndexOf(globalte - 1);
        size_t endChunkIdxToRandomize = lastFramePosChunkIdx;
        while (endChunkIdxToRandomize < m_randomizedChunks.size() &&
               m_randomizedChunks[endChunkIdxToRandomize].m_randomizationWindow.m_begin <= lastFramePosChunkIdx)
        {
            endChunkIdxToRandomize++;
        }

        size_t endFramePosToRandomize = m_randomizedChunks[endChunkIdxToRandomize - 1].globalte();
        size_t endSequencePosToRandomize = m_randomizedChunks[endChunkIdxToRandomize - 1].PositionEnd();

        // Determine the range of chunks that need to be in m_randomizedframerefsWindow for us
        // to perform the necessary randomization
        size_t startChunkIdx = std::min(GetChunkIndexOf(globalts), m_randomizedChunks[GetChunkIndexOf(firstFramePosToRandomize)].m_randomizationWindow.m_begin);
        size_t endChunkIdx = m_randomizedChunks[GetChunkIndexOf(endFramePosToRandomize - 1)].m_randomizationWindow.m_end;

        // Lets drop everything that is outside the new range [startChunkIdx, endChunkIdx)
        for (size_t i = m_currentRangeBeginChunkIdx; i < startChunkIdx; ++i)
        {
            size_t chunkId = m_randomizedSequenceWindow.front()[0].first;
            m_randomizedSequenceWindow.pop_front();
            m_randomizedSequenceWindowChunks.erase(chunkId);

            m_currentRangeBeginChunkIdx++;
        }

        // Lets page in everything from m_currentRangeEndChunkIdx to endChunkIdx
        for (size_t i = m_currentRangeEndChunkIdx; i < endChunkIdx; ++i)
        {
            AddRandomizedFramesForChunk(i);
        }

        for (size_t t = firstSequencePosToRandomize; t < endSequencePosToRandomize; ++t)
        {
            // Get valid randomization range, expressed in chunks
            const size_t currentChunkIdx = GetChunkIndexForSequencePosition(t);
            //size_t currentChunkIdx = GetChunkIndexOf(t);

            size_t chunkWindowBegin = m_randomizedChunks[currentChunkIdx].m_randomizationWindow.m_begin;
            size_t chunkWindowEnd = m_randomizedChunks[currentChunkIdx].m_randomizationWindow.m_end;

            // Get valid randomization range, expressed in sequence positions.
            size_t posBegin = m_randomizedChunks[chunkWindowBegin].m_sequencePositionStart;
            size_t posEnd = m_randomizedChunks[chunkWindowEnd - 1].PositionEnd();

            for (;;)
            {
                // Pick a sequence position from [posBegin, posEnd)
                const size_t j = rand(posBegin, posEnd);

                // Try again if the sequence currently at j cannot be placed at position i.
                if (!IsValidForPosition(t, GetRandomizedSequenceDescriptionBySequenceId(j)))
                    continue;

                // Try again if the sequence currently at i cannot be placed at position j.
                if (!IsValidForPosition(j, GetRandomizedSequenceDescriptionBySequenceId(t)))
                    continue;

                // Swap and break out.
                std::swap(GetRandomizedSequenceDescriptionBySequenceId(t), GetRandomizedSequenceDescriptionBySequenceId(j)); // TODO old swap was perhaps more efficient
                break;
            }
        }

        // Verify that we got it right
        for (size_t t = firstSequencePosToRandomize; t < endSequencePosToRandomize; ++t)
        {
            // TODO assert only
            if (!IsValidForPosition(t, GetRandomizedSequenceDescriptionBySequenceId(t)))
            {
                LogicError("BlockRandomizer::Randomize: randomization logic mangled!");
            }
        }

        m_nextFramePosNotYetRandomized = endFramePosToRandomize;
        m_nextSequencePosNotYetRandomized = endSequencePosToRandomize;
    }

    bool IsValidForPosition(size_t targetPosition, const RandomizedSequenceDescription& seqDesc) const
    {
        const auto& chunk = m_randomizedChunks[GetChunkIndexForSequencePosition(targetPosition)];
        return chunk.m_randomizationWindow.m_begin <= seqDesc.m_chunk->m_chunkId && seqDesc.m_chunk->m_chunkId < chunk.m_randomizationWindow.m_end;
    }


    size_t GetChunkIndexForSequencePosition(size_t sequencePosition) const
    {
        struct PositionConverter
        {
            size_t m_position;
            PositionConverter(const RandomizedChunk & chunk) : m_position(chunk.m_sequencePositionStart) {};
            PositionConverter(size_t sequencePosition) : m_position(sequencePosition) {};
        };

        auto result = std::lower_bound(m_randomizedChunks.begin(), m_randomizedChunks.end(), sequencePosition,
                                       [](const PositionConverter& a, const PositionConverter& b)
        {
            return a.m_position <= b.m_position;
        });

        return result - 1 - m_randomizedChunks.begin();
    }

    void Reset(size_t randSeed)
    {
        srand((unsigned int)randSeed);
        size_t sweepts = m_randomizedChunks[0].m_samplePositionStart;

        m_randomizedSequenceWindow.clear();
        m_currentRangeBeginChunkIdx = m_randomizedChunks[0].m_randomizationWindow.m_begin;
        m_currentRangeEndChunkIdx = m_currentRangeBeginChunkIdx;
        m_nextFramePosNotYetRandomized = sweepts;
        m_nextSequencePosNotYetRandomized = 0;
        m_currentSequencePosition = 0;
    }

    RandomizedSequenceDescription& GetRandomizedSequenceDescription(size_t globalts)
    {
        return RandomizedSequenceByGlobalSample(globalts).second;
    }

    RandomizedSequenceDescription& GetRandomizedSequenceDescriptionBySequenceId(size_t sequenceId)
    {
        return GetRandomizedSequenceBySequenceId(sequenceId).second;
    }

    void SetSequencePositionTo(size_t globalSample)
    {
        size_t globaltsChunkIdx = GetChunkIndexOf(globalSample);
        assert(globaltsChunkIdx < m_currentRangeEndChunkIdx);

        size_t sampleOffsetInsideChunk = globalSample - m_randomizedChunks[globaltsChunkIdx].m_samplePositionStart;
        auto& sequences = m_randomizedSequenceWindow[globaltsChunkIdx - m_currentRangeBeginChunkIdx];

        size_t numberOfSamples = 0;
        size_t sequenceId = 0;
        for (size_t i = 0; i < sequences.size(); ++i)
        {
            size_t sequenceSize = sequences[i].second.m_original->m_numberOfSamples;
            if (sequenceSize + numberOfSamples > sampleOffsetInsideChunk)
            {
                break;
            }

            numberOfSamples += sequenceSize;
            sequenceId++;
        }

        m_currentSequencePosition = sequenceId + m_randomizedChunks[globaltsChunkIdx].m_sequencePositionStart;
    }

private:
    void AddRandomizedFramesForChunk(size_t chunkIdx)
    {
        assert(chunkIdx == m_currentRangeEndChunkIdx);

        const RandomizedChunk& chunk = m_randomizedChunks[chunkIdx];
        std::vector<std::pair<unsigned short, RandomizedSequenceDescription>> chunkSequences;
        chunkSequences.reserve(chunk.m_original->numberOfSequences);

        std::vector<SequenceDescriptionPtr> originalSequences = m_parent.m_metaData->GetSequencesForChunk(chunk.m_original->id);
        for (size_t k = 0; k < originalSequences.size(); k++)
        {
            RandomizedSequenceDescription s;
            s.m_original = originalSequences[k];
            s.m_chunk = &chunk;
            chunkSequences.push_back(std::make_pair((unsigned short)chunkIdx, s));
        }

        m_randomizedSequenceWindow.push_back(std::move(chunkSequences));
        m_randomizedSequenceWindowChunks[chunkIdx] = m_parent.m_deserializer->GetChunk(chunk.m_original->id);
        m_currentRangeEndChunkIdx++;
    }

    size_t GetChunkIndexOf(size_t t)
    {
        assert(t >= m_randomizedChunks[m_currentRangeBeginChunkIdx].m_samplePositionStart);
        size_t low = m_currentRangeBeginChunkIdx;
        size_t high = m_randomizedChunks.size() - 1;
        while (high > low)
        {
            size_t mid = (high + low) / 2;
            if (t >= m_randomizedChunks[mid].globalte())
            {
                low = mid + 1;
            }
            else if (t < m_randomizedChunks[mid].m_samplePositionStart)
            {
                assert(mid > 0);
                high = mid - 1;
            }
            else
            {
                return mid;
            }
        }

        assert((high == low) && ((t >= m_randomizedChunks[low].m_samplePositionStart) && (t < m_randomizedChunks[low].globalte())));
        return low;
    }

    unsigned short& TimestampToRandomizedChunkIndex(size_t globalts)
    {
        return RandomizedSequenceByGlobalSample(globalts).first;
    }

    std::pair<unsigned short, RandomizedSequenceDescription>& GetRandomizedSequenceBySequenceId(size_t sequenceId)
    {
        size_t globalChunkIdx = GetChunkIndexForSequencePosition(sequenceId);
        size_t sequenceOffsetInsideChunk = sequenceId - m_randomizedChunks[globalChunkIdx].m_sequencePositionStart;
        return m_randomizedSequenceWindow[globalChunkIdx - m_currentRangeBeginChunkIdx][sequenceOffsetInsideChunk];
    }

    std::pair<unsigned short, RandomizedSequenceDescription>& RandomizedSequenceByGlobalSample(size_t globalts)
    {
        size_t globaltsChunkIdx = GetChunkIndexOf(globalts);
        assert(globaltsChunkIdx < m_currentRangeEndChunkIdx);

        size_t sampleOffsetInsideChunk = globalts - m_randomizedChunks[globaltsChunkIdx].m_samplePositionStart;
        auto& sequences = m_randomizedSequenceWindow[globaltsChunkIdx - m_currentRangeBeginChunkIdx];

        size_t numberOfSamples = 0;
        size_t sequenceId = 0;
        for (size_t i = 0; i < sequences.size(); ++i)
        {
            size_t sequenceSize = sequences[i].second.m_original->m_numberOfSamples;
            if (sequenceSize + numberOfSamples > sampleOffsetInsideChunk)
            {
                break;
            }

            numberOfSamples += sequenceSize;
            sequenceId++;
        }

        assert(sequenceId < sequences.size());
        return m_randomizedSequenceWindow[globaltsChunkIdx - m_currentRangeBeginChunkIdx][sequenceId];
    }

    size_t GetRandomizedSequenceIdByGlobalSample(size_t globalts)
    {
        size_t globaltsChunkIdx = GetChunkIndexOf(globalts);
        assert(globaltsChunkIdx < m_currentRangeEndChunkIdx);

        size_t sampleOffsetInsideChunk = globalts - m_randomizedChunks[globaltsChunkIdx].m_samplePositionStart;
        auto& sequences = m_randomizedSequenceWindow[globaltsChunkIdx - m_currentRangeBeginChunkIdx];
        size_t currentSequenceId = m_randomizedChunks[globaltsChunkIdx].m_sequencePositionStart;
        size_t numberOfSamples = 0;
        size_t sequenceId = 0;
        for (size_t i = 0; i < sequences.size(); ++i)
        {
            size_t sequenceSize = sequences[i].second.m_original->m_numberOfSamples;
            if (sequenceSize + numberOfSamples > sampleOffsetInsideChunk)
            {
                break;
            }

            numberOfSamples += sequenceSize;
            sequenceId++;
            currentSequenceId++;
        }

        assert(sequenceId < sequences.size());
        return currentSequenceId;
    }

    DISABLE_COPY_AND_MOVE(SequenceRandomizer);
};

PartialBlockRandomizer::PartialBlockRandomizer(
    int verbosity,
    size_t randomizationRangeInSamples,
    IDataDeserializerPtr deserializer,
    DistributionMode distributionMode,
    bool useLegacyRandomization,
    IMetaDataPtr metadata)
    : m_verbosity(verbosity),
      m_randomizationRangeInSamples(randomizationRangeInSamples),
      m_deserializer(deserializer),
      m_distributionMode(distributionMode),
      m_useLegacyRandomization(useLegacyRandomization),
      m_sweep(SIZE_MAX),
      m_samplePositionInEpoch(SIZE_MAX),
      m_epochSize(SIZE_MAX),
      m_metaData(metadata),
      m_globalSamplePosition(SIZE_MAX),
      m_sweepTotalNumberOfSamples(0)
{
    assert(deserializer != nullptr);

    m_originalChunks = m_metaData->GetChunkDescriptions();
    m_streams = m_deserializer->GetStreamDescriptions();
    m_sequenceRandomizer = std::make_shared<SequenceRandomizer>(*this, m_metaData, m_randomizedChunks);
}

void PartialBlockRandomizer::StartEpoch(const EpochConfiguration& config)
{
    m_sweepTotalNumberOfSamples = m_metaData->GetTotalNumberOfSamples();
    m_config = config;
    if (config.m_totalEpochSizeInSamples == requestDataSize)
    {
        m_epochSize = m_sweepTotalNumberOfSamples;
    }
    else
    {
        m_epochSize = config.m_totalEpochSizeInSamples;
    }

    m_globalSamplePosition = m_epochSize * config.m_epochIndex;
    RandomizeForGlobalSamplePosition(m_globalSamplePosition);
    m_sequenceRandomizer->SetSequencePositionTo(m_globalSamplePosition);
}

void PartialBlockRandomizer::RandomizeForGlobalSamplePosition(size_t samplePosition)
{
    size_t sweep = samplePosition / m_sweepTotalNumberOfSamples;
    if (m_sweep != sweep)
    {
        m_sweep = sweep;
        m_sweepStartInSamples = sweep * m_sweepTotalNumberOfSamples;
        RandomizeChunks();
        m_sequenceRandomizer->Reset(m_sweep + 1);

        size_t start = m_sweepStartInSamples;
        size_t end = samplePosition;
        if (start == end)
        {
            // need at least to randomize the first sequences.
            end += 1;
        }

        m_sequenceRandomizer->RandomizeSequenceForRange(start, end);
    }
}

void PartialBlockRandomizer::RandomizeChunks()
{
    std::vector<size_t> randomizedChunkIndices;
    randomizedChunkIndices.reserve(m_originalChunks.size());
    for (size_t i = 0; i < m_originalChunks.size(); i++)
    {
        randomizedChunkIndices.push_back(i);
    }

    if (m_useLegacyRandomization)
    {
        RandomShuffle(randomizedChunkIndices, m_sweep);
    }
    else
    {
        std::mt19937 m_rng(static_cast<int>(m_sweep));
        std::shuffle(randomizedChunkIndices.begin(), randomizedChunkIndices.end(), m_rng);
    }

    // Place randomized chunks on global timeline
    m_randomizedChunks.clear();
    m_randomizedChunks.reserve(m_originalChunks.size());
    size_t samplePosition = m_sweepStartInSamples;
    size_t sequencePosition = 0;
    for (size_t chunkIndex = 0; chunkIndex < m_originalChunks.size(); chunkIndex++)
    {
        const size_t originalChunkIndex = randomizedChunkIndices[chunkIndex];
        const size_t numberOfSamples = m_originalChunks[originalChunkIndex]->numberOfSamples;
        const size_t numberOfSequences = m_originalChunks[originalChunkIndex]->numberOfSequences;

        RandomizedChunk randomizedChunk;
        randomizedChunk.m_chunkId = chunkIndex;
        randomizedChunk.m_original = m_originalChunks[originalChunkIndex].get();
        randomizedChunk.m_samplePositionStart = samplePosition;
        randomizedChunk.m_sequencePositionStart = sequencePosition;
        m_randomizedChunks.push_back(randomizedChunk);
        samplePosition += numberOfSamples;
        sequencePosition += numberOfSequences;
    }

    // Add sentinel
  /*  RandomizedChunk sentinel;
    sentinel.m_original = nullptr;
    sentinel.m_randomizationWindow.m_begin = SIZE_MAX;
    sentinel.m_randomizationWindow.m_end = SIZE_MAX;
    m_randomizedChunks.push_back(sentinel);
    assert(m_originalChunks.size() + 1 == m_randomizedChunks.size());*/

    // For each chunk, compute the randomization range (w.r.t. the randomized chunk sequence)
    size_t halfWindowRange = m_randomizationRangeInSamples / 2;
    for (size_t chunkId = 0; chunkId < m_originalChunks.size(); chunkId++)
    {
        auto& chunk = m_randomizedChunks[chunkId];

        // start with the range of left neighbor
        if (chunkId == 0)
        {
            chunk.m_randomizationWindow.m_begin = 0;
            chunk.m_randomizationWindow.m_end = 1;
        }
        else
        {
            chunk.m_randomizationWindow.m_begin = m_randomizedChunks[chunkId - 1].m_randomizationWindow.m_begin; // might be too early
            chunk.m_randomizationWindow.m_end = m_randomizedChunks[chunkId - 1].m_randomizationWindow.m_end; // might have more space
        }

        // Need to adapt now.
        while (chunk.m_samplePositionStart - m_randomizedChunks[chunk.m_randomizationWindow.m_begin].m_samplePositionStart
               > halfWindowRange)
        {
            // too early, need to increase
            chunk.m_randomizationWindow.m_begin++;
        }

        while (chunk.m_randomizationWindow.m_end < m_originalChunks.size() &&
               m_randomizedChunks[chunk.m_randomizationWindow.m_end].globalte() - chunk.m_samplePositionStart < halfWindowRange)
        {
            // got more space, move window to the right.
            chunk.m_randomizationWindow.m_end++;
        }
    }

    //m_randomizedChunks.resize(m_randomizedChunks.size() - 1); // remove sentinel.
}
/*
bool PartialBlockRandomizer::RandomizeIfNewSweepIsEntered()
{
    // Check that StartEpoch() was called
    assert(m_sequencePositionInSweep != SIZE_MAX);

    if (m_sequencePositionInSweep >= m_numSequences)
    {
        if (m_verbosity > 0)
            std::cerr << __FUNCTION__ << ": re-randomizing for sweep " << m_sweep
            << " in " << (m_frameMode ? "frame" : "utterance") << " mode" << endl;
        m_sweep++;
        m_sweepStartInSamples += m_numSamples;
        Randomize();
        m_sequenceRandomizer->Reset(m_sweep);
        m_sequencePositionInSweep -= m_numSequences;
        assert(m_sequencePositionInSweep < m_numSequences); // cannot jump ahead more than a sweep
        return true;
    };

    return false;
}*/

Sequences PartialBlockRandomizer::GetNextSequences(size_t sampleCount)
{
    Sequences result;
    std::vector<RandomizedSequenceDescription> sequences;
    result.m_endOfEpoch = GetNextSequenceDescriptions(sampleCount, sequences);

    if (sequences.size() == 0)
    {
        return result;
    }
    /*
    std::map<size_t, ChunkPtr> chunks;
    std::set<size_t> tracked;
    for (auto s: sequences)
    {
        size_t chunkIndex = s.m_original->m_chunkId;
        if (tracked.find(chunkIndex) != tracked.end())
        {
            continue;
        }

        auto chunk = m_chunks.find(chunkIndex);
        if (chunk != m_chunks.end())
        {
            chunks[chunkIndex] = chunk->second;
            tracked.insert(chunkIndex);
        }
        else
        {
            chunks[chunkIndex] = m_deserializer->GetChunk(chunkIndex);
        }
    }
    std::swap(chunks, m_chunks);*/

    result.m_data.resize(m_streams.size(), std::vector<SequenceDataPtr>(sequences.size()));

    // TODO: This will be changed, when we move transformers under the randomizer.
    // TODO: Randomizer won't should not deal with multithreading.
//#pragma omp parallel for ordered schedule(dynamic)
    for (int i = 0; i < sequences.size(); ++i)
    {
        const auto& sequenceDescription = sequences[i].m_original;
        auto sequence = m_sequenceRandomizer->m_randomizedSequenceWindowChunks[sequences[i].m_chunk->m_chunkId]->GetSequence(sequenceDescription->m_id);
        for (int j = 0; j < m_streams.size(); ++j)
        {
            result.m_data[j][i] = sequence[j];
        }
    }

    return result;
}

bool PartialBlockRandomizer::GetNextSequenceDescriptions(size_t sampleCount, std::vector<RandomizedSequenceDescription>& result)
{
    RandomizeForGlobalSamplePosition(m_globalSamplePosition);

    // Check epoch.
    if (m_globalSamplePosition - m_config.m_epochIndex * m_epochSize + sampleCount >= m_epochSize)
    {
        sampleCount = m_epochSize - m_globalSamplePosition + m_config.m_epochIndex * m_epochSize;
    }

    if (sampleCount <= 0)
    {
        return true;
    }

    // Check sweep if rerandomization is needed.
    size_t sweepPosition = m_globalSamplePosition % m_sweepTotalNumberOfSamples;
    if (sweepPosition + sampleCount >= m_sweepTotalNumberOfSamples)
    {
        sampleCount = m_sweepTotalNumberOfSamples - sweepPosition;
    }
    assert(sampleCount != 0);

    m_sequenceRandomizer->RandomizeSequenceForRange(m_globalSamplePosition, m_globalSamplePosition + sampleCount);
    std::vector<RandomizedSequenceDescription> sequences = m_sequenceRandomizer->GetSequencesForRange(m_globalSamplePosition, m_globalSamplePosition + sampleCount);

    for (const auto& s : sequences)
    {
        m_globalSamplePosition += s.m_original->m_numberOfSamples;
    }

    result.reserve(sequences.size());
    if (m_distributionMode == DistributionMode::chunk)
    {
        for (const auto& sequence : sequences)
        {
            if (sequence.m_chunk->m_chunkId % m_config.m_numberOfWorkers == m_config.m_workerRank)
            {
                result.push_back(sequence);
            }
        }
    }
    else if (m_distributionMode == DistributionMode::sequence)
    {
        size_t strideBegin = sampleCount * m_config.m_workerRank / m_config.m_numberOfWorkers;
        size_t strideEnd = sampleCount * (m_config.m_workerRank + 1) / m_config.m_numberOfWorkers;
        result.assign(sequences.begin() + strideBegin, sequences.begin() + strideEnd);
    }
    else
    {
        LogicError("Not supporeted mode.");
    }

    return false;
}

}
}
}<|MERGE_RESOLUTION|>--- conflicted
+++ resolved
@@ -96,13 +96,8 @@
 
         while (samples > 0)
         {
-<<<<<<< HEAD
             sequence = &GetRandomizedSequenceDescriptionBySequenceId(m_currentSequencePosition);
             if (samples - sequence->m_original->m_numberOfSamples >= 0)
-=======
-            sequence = GetRandomizedSequenceDescription(globalts);
-            if (sequence.m_original->m_numberOfSamples + globalts <= globalte)
->>>>>>> 0cdf69f5
             {
                 result.push_back(*sequence);
                 m_currentSequencePosition++;
